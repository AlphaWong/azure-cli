# --------------------------------------------------------------------------------------------
# Copyright (c) Microsoft Corporation. All rights reserved.
# Licensed under the MIT License. See License.txt in the project root for license information.
# --------------------------------------------------------------------------------------------


import os
<<<<<<< HEAD
from azure.cli.core.profiles import ResourceType
=======
from datetime import datetime
>>>>>>> 3823edf2


def collect_blobs(blob_service, container, pattern=None):
    """
    List the blobs in the given blob container, filter the blob by comparing their path to the given pattern.
    """
    return [name for (name, _) in collect_blob_objects(blob_service, container, pattern)]


def collect_blob_objects(blob_service, container, pattern=None):
    """
    List the blob name and blob in the given blob container, filter the blob by comparing their path to
     the given pattern.
    """
    if not blob_service:
        raise ValueError('missing parameter blob_service')

    if not container:
        raise ValueError('missing parameter container')

    if not _pattern_has_wildcards(pattern):
        if blob_service.exists(container, pattern):
            yield pattern, blob_service.get_blob_properties(container, pattern)
    else:
        for blob in blob_service.list_blobs(container):
            try:
                blob_name = blob.name.encode('utf-8') if isinstance(blob.name, unicode) else blob.name
            except NameError:
                blob_name = blob.name

            if not pattern or _match_path(blob_name, pattern):
                yield blob_name, blob


def collect_files(cmd, file_service, share, pattern=None):
    """
    Search files in the the given file share recursively. Filter the files by matching their path to the given pattern.
    Returns a iterable of tuple (dir, name).
    """
    if not file_service:
        raise ValueError('missing parameter file_service')

    if not share:
        raise ValueError('missing parameter share')

    if not _pattern_has_wildcards(pattern):
        return [pattern]

    return glob_files_remotely(cmd, file_service, share, pattern)


def create_blob_service_from_storage_client(cmd, client):
    t_block_blob_svc = cmd.get_models('blob#BlockBlobService')
    return t_block_blob_svc(account_name=client.account_name,
                            account_key=client.account_key,
                            sas_token=client.sas_token)


def create_file_share_from_storage_client(cmd, client):
    t_file_svc = cmd.get_models('file.fileservice#FileService')
    return t_file_svc(account_name=client.account_name,
                      account_key=client.account_key,
                      sas_token=client.sas_token)


def filter_none(iterable):
    return (x for x in iterable if x is not None)


def glob_files_locally(folder_path, pattern):
    """glob files in local folder based on the given pattern"""

    pattern = os.path.join(folder_path, pattern.lstrip('/')) if pattern else None

    len_folder_path = len(folder_path) + 1
    for root, _, files in os.walk(folder_path):
        for f in files:
            full_path = os.path.join(root, f)
            if not pattern or _match_path(full_path, pattern):
                yield (full_path, full_path[len_folder_path:])


def glob_files_remotely(cmd, client, share_name, pattern, snapshot=None):
    """glob the files in remote file share based on the given pattern"""
    from collections import deque
    t_dir, t_file = cmd.get_models('file.models#Directory', 'file.models#File')

    queue = deque([""])
    while queue:
        current_dir = queue.pop()
        for f in client.list_directories_and_files(share_name, current_dir, snapshot=snapshot):
            if isinstance(f, t_file):
                if not pattern or _match_path(os.path.join(current_dir, f.name), pattern):
                    yield current_dir, f.name
            elif isinstance(f, t_dir):
                queue.appendleft(os.path.join(current_dir, f.name))


def create_short_lived_blob_sas(cmd, account_name, account_key, container, blob):
    from datetime import timedelta
    if cmd.supported_api_version(min_api='2017-04-17'):
        t_sas = cmd.get_models('blob.sharedaccesssignature#BlobSharedAccessSignature')
    else:
        t_sas = cmd.get_models('shareaccesssignature#SharedAccessSignature')

    t_blob_permissions = cmd.get_models('blob.models#BlobPermissions')
    expiry = (datetime.utcnow() + timedelta(days=1)).strftime('%Y-%m-%dT%H:%M:%SZ')
    sas = t_sas(account_name, account_key)
    return sas.generate_blob(container, blob, permission=t_blob_permissions(read=True), expiry=expiry, protocol='https')


def create_short_lived_blob_sas_v2(cmd, account_name, account_key, container, blob):
    from datetime import datetime, timedelta

    t_sas = cmd.get_models('_shared_access_signature#BlobSharedAccessSignature',
                           resource_type=ResourceType.DATA_STORAGE_BLOB)

    t_blob_permissions = cmd.get_models('_models#BlobSasPermissions', resource_type=ResourceType.DATA_STORAGE_BLOB)
    expiry = (datetime.utcnow() + timedelta(days=1)).strftime('%Y-%m-%dT%H:%M:%SZ')
    sas = t_sas(account_name, account_key)
    return sas.generate_blob(container, blob, permission=t_blob_permissions(read=True), expiry=expiry, protocol='https')


def create_short_lived_file_sas(cmd, account_name, account_key, share, directory_name, file_name):
    from datetime import timedelta
    if cmd.supported_api_version(min_api='2017-04-17'):
        t_sas = cmd.get_models('file.sharedaccesssignature#FileSharedAccessSignature')
    else:
        t_sas = cmd.get_models('sharedaccesssignature#SharedAccessSignature')

    t_file_permissions = cmd.get_models('file.models#FilePermissions')
    # if dir is empty string change it to None
    directory_name = directory_name if directory_name else None
    expiry = (datetime.utcnow() + timedelta(days=1)).strftime('%Y-%m-%dT%H:%M:%SZ')
    sas = t_sas(account_name, account_key)
    return sas.generate_file(share, directory_name=directory_name, file_name=file_name,
                             permission=t_file_permissions(read=True), expiry=expiry, protocol='https')


def create_short_lived_container_sas(cmd, account_name, account_key, container):
    from datetime import timedelta
    if cmd.supported_api_version(min_api='2017-04-17'):
        t_sas = cmd.get_models('blob.sharedaccesssignature#BlobSharedAccessSignature')
    else:
        t_sas = cmd.get_models('sharedaccesssignature#SharedAccessSignature')
    t_blob_permissions = cmd.get_models('blob.models#BlobPermissions')

    expiry = (datetime.utcnow() + timedelta(days=1)).strftime('%Y-%m-%dT%H:%M:%SZ')
    sas = t_sas(account_name, account_key)
    return sas.generate_container(container, permission=t_blob_permissions(read=True), expiry=expiry, protocol='https')


def create_short_lived_share_sas(cmd, account_name, account_key, share):
    from datetime import timedelta
    if cmd.supported_api_version(min_api='2017-04-17'):
        t_sas = cmd.get_models('file.sharedaccesssignature#FileSharedAccessSignature')
    else:
        t_sas = cmd.get_models('sharedaccesssignature#SharedAccessSignature')

    t_file_permissions = cmd.get_models('file.models#FilePermissions')
    expiry = (datetime.utcnow() + timedelta(days=1)).strftime('%Y-%m-%dT%H:%M:%SZ')
    sas = t_sas(account_name, account_key)
    return sas.generate_share(share, permission=t_file_permissions(read=True), expiry=expiry, protocol='https')


def mkdir_p(path):
    import errno
    try:
        os.makedirs(path)
    except OSError as exc:  # Python <= 2.5
        if exc.errno == errno.EEXIST and os.path.isdir(path):
            pass
        else:
            raise


def _pattern_has_wildcards(p):
    return not p or p.find('*') != -1 or p.find('?') != -1 or p.find('[') != -1


def _match_path(path, pattern):
    from fnmatch import fnmatch
    return fnmatch(path, pattern)


def guess_content_type(file_path, original, settings_class):
    if original.content_encoding or original.content_type:
        return original

    import mimetypes
    mimetypes.add_type('application/json', '.json')
    mimetypes.add_type('application/javascript', '.js')
    mimetypes.add_type('application/wasm', '.wasm')

    content_type, _ = mimetypes.guess_type(file_path)
    return settings_class(
        content_type=content_type,
        content_encoding=original.content_encoding,
        content_disposition=original.content_disposition,
        content_language=original.content_language,
        content_md5=original.content_md5,
        cache_control=original.cache_control)


def get_storage_client(cli_ctx, service_type, namespace):
    from azure.cli.command_modules.storage._client_factory import get_storage_data_service_client

    az_config = cli_ctx.config

    name = getattr(namespace, 'account_name', az_config.get('storage', 'account', None))
    key = getattr(namespace, 'account_key', az_config.get('storage', 'key', None))
    connection_string = getattr(namespace, 'connection_string', az_config.get('storage', 'connection_string', None))
    sas_token = getattr(namespace, 'sas_token', az_config.get('storage', 'sas_token', None))

    return get_storage_data_service_client(cli_ctx, service_type, name, key, connection_string, sas_token)


def normalize_blob_file_path(path, name):
    # '/' is the path separator used by blobs/files, we normalize to it
    path_sep = '/'
    if path:
        name = path_sep.join((path, name))
    return path_sep.join(os.path.normpath(name).split(os.path.sep)).strip(path_sep)


def check_precondition_success(func):
    def wrapper(*args, **kwargs):
        from azure.common import AzureHttpError
        try:
            return True, func(*args, **kwargs)
        except AzureHttpError as ex:
            # Precondition failed error
            # https://developer.mozilla.org/en-US/docs/Web/HTTP/Status/412
            # Not modified error
            # https://developer.mozilla.org/en-US/docs/Web/HTTP/Status/304
            if ex.status_code not in [304, 412]:
                raise
            return False, None
    return wrapper


def get_datetime_from_string(dt_str):
    accepted_date_formats = ['%Y-%m-%dT%H:%M:%SZ', '%Y-%m-%dT%H:%MZ',
                             '%Y-%m-%dT%HZ', '%Y-%m-%d']
    for form in accepted_date_formats:
        try:
            return datetime.strptime(dt_str, form)
        except ValueError:
            continue
    raise ValueError("datetime string '{}' not valid. Valid example: 2000-12-31T12:59:59Z".format(dt_str))<|MERGE_RESOLUTION|>--- conflicted
+++ resolved
@@ -5,11 +5,8 @@
 
 
 import os
-<<<<<<< HEAD
 from azure.cli.core.profiles import ResourceType
-=======
 from datetime import datetime
->>>>>>> 3823edf2
 
 
 def collect_blobs(blob_service, container, pattern=None):
