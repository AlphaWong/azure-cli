#!/usr/bin/env python

# --------------------------------------------------------------------------------------------
# Copyright (c) Microsoft Corporation. All rights reserved.
# Licensed under the MIT License. See License.txt in the project root for license information.
# --------------------------------------------------------------------------------------------

from codecs import open
from setuptools import setup, find_packages

<<<<<<< HEAD
VERSION = "2.21.0.1"
=======
VERSION = "2.22.0"
>>>>>>> 43f0a3f2

# If we have source, validate that our version numbers match
# This should prevent uploading releases with mismatched versions.
try:
    with open('azure/cli/core/__init__.py', 'r', encoding='utf-8') as f:
        content = f.read()
except OSError:
    pass
else:
    import re
    import sys

    m = re.search(r'__version__\s*=\s*[\'"](.+?)[\'"]', content)
    if not m:
        print('Could not find __version__ in azure/cli/core/__init__.py')
        sys.exit(1)
    if m.group(1) != VERSION:
        print('Expected __version__ = "{}"; found "{}"'.format(VERSION, m.group(1)))
        sys.exit(1)

CLASSIFIERS = [
    'Development Status :: 5 - Production/Stable',
    'Intended Audience :: Developers',
    'Intended Audience :: System Administrators',
    'Programming Language :: Python',
    'Programming Language :: Python :: 3',
    'Programming Language :: Python :: 3.6',
    'Programming Language :: Python :: 3.7',
    'Programming Language :: Python :: 3.8',
    'License :: OSI Approved :: MIT License',
]

DEPENDENCIES = [
    'adal~=1.2.7',
    'argcomplete~=1.8',
    'azure-cli-telemetry==1.0.6.*',
    'azure-common~=1.1',
<<<<<<< HEAD
    'azure-core==1.14.0b1',
    'azure-mgmt-core==1.3.0b1',
=======
    'azure-core==1.12.0',
    'azure-mgmt-core>=1.2.0,<2.0.0',
>>>>>>> 43f0a3f2
    'colorama~=0.4.1',
    'cryptography>=3.2,<3.4',
    'humanfriendly>=4.7,<10.0',
    'jmespath',
<<<<<<< HEAD
    'knack==0.8.0rc2',
    'azure-identity==1.6.0b3',
=======
    'knack~=0.8.0',
    'msal>=1.10.0,<2.0.0',
>>>>>>> 43f0a3f2
    # Dependencies of the vendored subscription SDK
    # https://github.com/Azure/azure-sdk-for-python/blob/ab12b048ddf676fe0ccec16b2167117f0609700d/sdk/resources/azure-mgmt-resource/setup.py#L82-L86
    'msrest>=0.5.0',
    'msrestazure>=0.6.3',
    'paramiko>=2.0.8,<3.0.0',
    'pkginfo>=1.5.0.1',
    'PyJWT==1.7.1',
    'pyopenssl>=17.1.0',  # https://github.com/pyca/pyopenssl/pull/612
    'requests~=2.22',
    'six~=1.12',
]

# dependencies for specific OSes
if not sys.platform.startswith('cygwin'):
    DEPENDENCIES.append('psutil~=5.8')

TESTS_REQUIRE = [
    'mock'
]

with open('README.rst', 'r', encoding='utf-8') as f:
    README = f.read()
with open('HISTORY.rst', 'r', encoding='utf-8') as f:
    HISTORY = f.read()

setup(
    name='azure-cli-core',
    version=VERSION,
    description='Microsoft Azure Command-Line Tools Core Module',
    long_description=README + '\n\n' + HISTORY,
    license='MIT',
    author='Microsoft Corporation',
    author_email='azpycli@microsoft.com',
    url='https://github.com/Azure/azure-cli',
    zip_safe=False,
    classifiers=CLASSIFIERS,
    packages=find_packages(exclude=["*.tests", "*.tests.*", "tests.*", "tests", "azure", "azure.cli"]),
    install_requires=DEPENDENCIES,
    python_requires='>=3.6.0',
    extras_require={
        "test": TESTS_REQUIRE,
    },
    tests_require=TESTS_REQUIRE,
    package_data={'azure.cli.core': ['auth_landing_pages/*.html']}
)<|MERGE_RESOLUTION|>--- conflicted
+++ resolved
@@ -8,11 +8,7 @@
 from codecs import open
 from setuptools import setup, find_packages
 
-<<<<<<< HEAD
-VERSION = "2.21.0.1"
-=======
-VERSION = "2.22.0"
->>>>>>> 43f0a3f2
+VERSION = "2.22.0.1"
 
 # If we have source, validate that our version numbers match
 # This should prevent uploading releases with mismatched versions.
@@ -50,24 +46,14 @@
     'argcomplete~=1.8',
     'azure-cli-telemetry==1.0.6.*',
     'azure-common~=1.1',
-<<<<<<< HEAD
     'azure-core==1.14.0b1',
+    'azure-identity==1.6.0b3',
     'azure-mgmt-core==1.3.0b1',
-=======
-    'azure-core==1.12.0',
-    'azure-mgmt-core>=1.2.0,<2.0.0',
->>>>>>> 43f0a3f2
     'colorama~=0.4.1',
     'cryptography>=3.2,<3.4',
     'humanfriendly>=4.7,<10.0',
     'jmespath',
-<<<<<<< HEAD
-    'knack==0.8.0rc2',
-    'azure-identity==1.6.0b3',
-=======
     'knack~=0.8.0',
-    'msal>=1.10.0,<2.0.0',
->>>>>>> 43f0a3f2
     # Dependencies of the vendored subscription SDK
     # https://github.com/Azure/azure-sdk-for-python/blob/ab12b048ddf676fe0ccec16b2167117f0609700d/sdk/resources/azure-mgmt-resource/setup.py#L82-L86
     'msrest>=0.5.0',
