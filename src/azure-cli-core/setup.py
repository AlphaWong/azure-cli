#!/usr/bin/env python

# --------------------------------------------------------------------------------------------
# Copyright (c) Microsoft Corporation. All rights reserved.
# Licensed under the MIT License. See License.txt in the project root for license information.
# --------------------------------------------------------------------------------------------

from __future__ import print_function
from codecs import open
from setuptools import setup, find_packages

<<<<<<< HEAD
VERSION = "2.18.0.1"
=======
VERSION = "2.19.0"
>>>>>>> e16b65a9

# If we have source, validate that our version numbers match
# This should prevent uploading releases with mismatched versions.
try:
    with open('azure/cli/core/__init__.py', 'r', encoding='utf-8') as f:
        content = f.read()
except OSError:
    pass
else:
    import re
    import sys

    m = re.search(r'__version__\s*=\s*[\'"](.+?)[\'"]', content)
    if not m:
        print('Could not find __version__ in azure/cli/core/__init__.py')
        sys.exit(1)
    if m.group(1) != VERSION:
        print('Expected __version__ = "{}"; found "{}"'.format(VERSION, m.group(1)))
        sys.exit(1)

CLASSIFIERS = [
    'Development Status :: 5 - Production/Stable',
    'Intended Audience :: Developers',
    'Intended Audience :: System Administrators',
    'Programming Language :: Python',
    'Programming Language :: Python :: 3',
    'Programming Language :: Python :: 3.6',
    'Programming Language :: Python :: 3.7',
    'Programming Language :: Python :: 3.8',
    'License :: OSI Approved :: MIT License',
]

DEPENDENCIES = [
    'argcomplete~=1.8',
    'azure-cli-telemetry==1.0.6.*',
    'colorama~=0.4.1',
    'humanfriendly>=4.7,<10.0',
    'jmespath',
    'knack==0.8.0rc2',
    'azure-identity==1.5.0b2',
    'msrestazure>=0.6.3',
    'paramiko>=2.0.8,<3.0.0',
    'PyJWT==1.7.1',
    'pyopenssl>=17.1.0',  # https://github.com/pyca/pyopenssl/pull/612
    'requests~=2.22',
    'six~=1.12',
    'pkginfo>=1.5.0.1',
    'azure-mgmt-core>=1.2.0,<2.0.0',
    # Dependencies of the vendored subscription SDK
    # https://github.com/Azure/azure-sdk-for-python/blob/ab12b048ddf676fe0ccec16b2167117f0609700d/sdk/resources/azure-mgmt-resource/setup.py#L82-L86
    'msrest>=0.5.0',
    'azure-common~=1.1',
]

# dependencies for specific OSes
if not sys.platform.startswith('cygwin'):
    DEPENDENCIES.append('psutil~=5.7')

TESTS_REQUIRE = [
    'mock'
]

with open('README.rst', 'r', encoding='utf-8') as f:
    README = f.read()
with open('HISTORY.rst', 'r', encoding='utf-8') as f:
    HISTORY = f.read()

setup(
    name='azure-cli-core',
    version=VERSION,
    description='Microsoft Azure Command-Line Tools Core Module',
    long_description=README + '\n\n' + HISTORY,
    license='MIT',
    author='Microsoft Corporation',
    author_email='azpycli@microsoft.com',
    url='https://github.com/Azure/azure-cli',
    zip_safe=False,
    classifiers=CLASSIFIERS,
    packages=find_packages(exclude=["*.tests", "*.tests.*", "tests.*", "tests", "azure", "azure.cli"]),
    install_requires=DEPENDENCIES,
    python_requires='>=3.6.0',
    extras_require={
        "test": TESTS_REQUIRE,
    },
    tests_require=TESTS_REQUIRE,
    package_data={'azure.cli.core': ['auth_landing_pages/*.html']}
)<|MERGE_RESOLUTION|>--- conflicted
+++ resolved
@@ -9,11 +9,7 @@
 from codecs import open
 from setuptools import setup, find_packages
 
-<<<<<<< HEAD
-VERSION = "2.18.0.1"
-=======
-VERSION = "2.19.0"
->>>>>>> e16b65a9
+VERSION = "2.19.0.1"
 
 # If we have source, validate that our version numbers match
 # This should prevent uploading releases with mismatched versions.
