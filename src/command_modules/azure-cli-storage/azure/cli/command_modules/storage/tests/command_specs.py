--- conflicted
+++ resolved
@@ -68,28 +68,16 @@
         cs = s.run('storage account connection-string -g {} --account-name {} --use-http'.format(rg, account))
         assert 'https' not in cs
         assert account in cs
-<<<<<<< HEAD
-        keys = json.loads(s.run('storage account keys list -g {} --name {} -o json'.format(rg, account)))
-        key1 = keys['key1']
-        key2 = keys['key2']
-        assert key1 and key2
-        keys = json.loads(s.run('storage account keys renew -g {} --name {} -o json'.format(rg, account)))
-=======
         keys = s.run('storage account keys list -g {} --account-name {} -o json'.format(rg, account))
         key1 = keys['key1']
         key2 = keys['key2']
         assert key1 and key2
         keys = s.run('storage account keys renew -g {} --account-name {} -o json'.format(rg, account))
->>>>>>> b5d6ab7e
         assert key1 != keys['key1']
         key1 = keys['key1']
         assert key2 != keys['key2']
         key2 = keys['key2']
-<<<<<<< HEAD
-        keys = json.loads(s.run('storage account keys renew -g {} --name {} --key secondary -o json'.format(rg, account)))
-=======
         keys = s.run('storage account keys renew -g {} --account-name {} --key secondary -o json'.format(rg, account))
->>>>>>> b5d6ab7e
         assert key1 == keys['key1']
         assert key2 != keys['key2']
         s.test('storage account set -g {} -n {} --tags foo=bar;cat'.format(rg, account),
@@ -168,12 +156,7 @@
 
         s.test('storage blob show --container-name {} --blob-name {}'.format(container, block_blob),
                {'name': block_blob, 'properties': {'blobType': 'BlockBlob'}})
-<<<<<<< HEAD
-
-        s.run('storage blob download -b {} -c {} --download-to {}'.format(blob, container, dest_file))
-=======
         s.run('storage blob download -b {} -c {} --download-to "{}"'.format(blob, container, dest_file))
->>>>>>> b5d6ab7e
         if os.path.isfile(dest_file):
             os.remove(dest_file)
         else:
