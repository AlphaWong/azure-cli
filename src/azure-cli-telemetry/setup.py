--- conflicted
+++ resolved
@@ -50,11 +50,7 @@
     zip_safe=False,
     classifiers=CLASSIFIERS,
     install_requires=[
-<<<<<<< HEAD
-        'applicationinsights>=0.11.1,<0.11.8',
-=======
         'applicationinsights>=0.11.1,<0.12',
->>>>>>> 5cc36863
         'portalocker~=1.2',
     ],
     packages=[
