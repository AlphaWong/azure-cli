from msrest import Serializer

from ..main import SESSION
<<<<<<< HEAD
from .._logging import logger
from .._util import TableOutput
=======
>>>>>>> 1b2fb28b
from ..commands import command, description, option
from .._profile import Profile

@command('storage account list')
@description(_('List storage accounts'))
@option('--resource-group -g <resourceGroup>', _('the resource group name'))
@option('--subscription -s <id>', _('the subscription id'))
def list_accounts(args, unexpected):
    from azure.mgmt.storage import StorageManagementClient, StorageManagementClientConfiguration
    from azure.mgmt.storage.models import StorageAccount
    from msrestazure.azure_active_directory import UserPassCredentials

    profile = Profile()
    smc = StorageManagementClient(StorageManagementClientConfiguration(
        *profile.get_login_credentials(),
    ))

    group = args.get('resource-group')
    if group:
        accounts = smc.storage_accounts.list_by_resource_group(group)
    else:
        accounts = smc.storage_accounts.list()

    serializable = Serializer().serialize_data(accounts, "[StorageAccount]")
    return serializable

@command('storage account check')
@option('--account-name <name>')
def checkname(args, unexpected):
    from azure.mgmt.storage import StorageManagementClient, StorageManagementClientConfiguration
    
    smc = StorageManagementClient(StorageManagementClientConfiguration())
    logger.warn(smc.storage_accounts.check_name_availability(args.account_name))
    
    <|MERGE_RESOLUTION|>--- conflicted
+++ resolved
@@ -1,11 +1,6 @@
 from msrest import Serializer
 
 from ..main import SESSION
-<<<<<<< HEAD
-from .._logging import logger
-from .._util import TableOutput
-=======
->>>>>>> 1b2fb28b
 from ..commands import command, description, option
 from .._profile import Profile
 
